import argparse
import os
import subprocess
import re
import shutil
import sys
import traceback


def execute(cmd: str, verbose=False) -> int:
    try:
        if verbose:
            print("INFO: executing \'%s\'" % cmd)

        sp = subprocess.Popen(cmd, shell=True, preexec_fn=os.setsid)
        sp.wait()

        return sp.returncode
    except Exception as e:
        print("ERROR: execute \'%s\'' Failed: %s" % (cmd, e))
        print(traceback.format_exc())
        return 1


if __name__ == '__main__':
    parser = argparse.ArgumentParser(description='odps-data-carrier builder')

    optional_tools = ["network-measurement-tool", "sql-checker"]

    parser.add_argument(
        "--hive_version",
        required=True,
        help="hive-version")
    parser.add_argument(
        "--excluded_tools",
        required=False,
        help=("tools to be excluded, available values are: " + " ".join(optional_tools)),
        nargs='*')
    args = parser.parse_args()

    odps_data_carrier_dir = os.path.dirname(os.path.realpath(__file__))
    os.chdir(odps_data_carrier_dir)

    if os.path.isdir("odps-data-carrier"):
        shutil.rmtree("odps-data-carrier")
    if os.path.exists("odps-data-carrier.tar.gz"):
        os.unlink("odps-data-carrier.tar.gz")

    # replace hive version
    with open("pom.xml", "r+") as fd:
        content = fd.read()
        content = re.sub("<hive.version>.*</hive.version>",
                         "<hive.version>%s</hive.version>" % args.hive_version,
                         content)
        fd.seek(0)
        fd.write(content)
        fd.truncate()

    # build and make dirs
<<<<<<< HEAD
    ret = execute("mvn clean package")
=======
    ret = execute("mvn clean package -DskipTests")
>>>>>>> fc98f3af
    if ret != 0:
        print("Build failed, exit")
        sys.exit(1)

    os.makedirs("odps-data-carrier")
    os.makedirs("odps-data-carrier/libs")
    # task-scheduler
    jar_name = "task-scheduler-1.0-SNAPSHOT.jar"
    original_jar_path = "task-scheduler/target/" + jar_name

    shutil.copyfile("bin/migrate", "odps-data-carrier/migrate")
    shutil.copyfile("bin/generate-config", "odps-data-carrier/generate-config")
    shutil.copyfile("odps_config.ini", "odps-data-carrier/odps_config.ini")
    shutil.copyfile(original_jar_path, "odps-data-carrier/" + jar_name)

    # data-transfer-hive-udtf
    udtf_jar_name = "data-transfer-hive-udtf-1.0-SNAPSHOT-jar-with-dependencies.jar"
    shutil.copyfile("data-transfer-hive-udtf/target/" + udtf_jar_name, "odps-data-carrier/libs/" + udtf_jar_name)

    # generate config.json
    ret = execute("java -cp %s com.aliyun.odps.datacarrier.taskscheduler.MetaConfigurationUtils" % original_jar_path)
    if ret != 0:
        print("Generate config.json failed, exit")
        sys.exit(1)

    execute("tar -zcpvf odps-data-carrier.tar.gz odps-data-carrier")
    shutil.rmtree("odps-data-carrier")
    print("Done")<|MERGE_RESOLUTION|>--- conflicted
+++ resolved
@@ -57,11 +57,7 @@
         fd.truncate()
 
     # build and make dirs
-<<<<<<< HEAD
-    ret = execute("mvn clean package")
-=======
     ret = execute("mvn clean package -DskipTests")
->>>>>>> fc98f3af
     if ret != 0:
         print("Build failed, exit")
         sys.exit(1)
