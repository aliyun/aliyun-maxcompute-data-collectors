<?xml version="1.0" encoding="UTF-8"?>
<project xmlns="http://maven.apache.org/POM/4.0.0"
  xmlns:xsi="http://www.w3.org/2001/XMLSchema-instance"
  xsi:schemaLocation="http://maven.apache.org/POM/4.0.0 http://maven.apache.org/xsd/maven-4.0.0.xsd">
  <parent>
    <artifactId>data-carrier</artifactId>
    <groupId>com.aliyun.odps</groupId>
    <version>1.0-SNAPSHOT</version>
  </parent>
  <modelVersion>4.0.0</modelVersion>

  <artifactId>data-transfer-hive-udtf</artifactId>

  <dependencies>
    <dependency>
      <groupId>org.apache.hive</groupId>
      <artifactId>hive-exec</artifactId>
      <scope>provided</scope>
    </dependency>
    <dependency>
      <groupId>com.aliyun.odps</groupId>
      <artifactId>odps-sdk-core</artifactId>
    </dependency>
    <dependency>
      <groupId>org.apache.hadoop</groupId>
      <artifactId>hadoop-common</artifactId>
    </dependency>
<<<<<<< HEAD
    <dependency>
      <groupId>org.apache.hadoop</groupId>
      <artifactId>hadoop-mapreduce-client-core</artifactId>
    </dependency>
=======
>>>>>>> fc98f3af
  </dependencies>

  <build>
    <plugins>
      <plugin>
        <groupId>org.apache.maven.plugins</groupId>
        <artifactId>maven-javadoc-plugin</artifactId>
        <configuration>
          <author>false</author>
        </configuration>
      </plugin>

      <plugin>
        <groupId>org.apache.maven.plugins</groupId>
        <artifactId>maven-compiler-plugin</artifactId>
        <configuration>
          <source>1.7</source>
          <target>1.7</target>
        </configuration>
      </plugin>

      <plugin>
        <artifactId>maven-assembly-plugin</artifactId>
        <version>2.2.1</version>
        <configuration>
          <descriptorRefs>
            <descriptorRef>jar-with-dependencies</descriptorRef>
          </descriptorRefs>
        </configuration>
        <executions>
          <execution>
            <id>make-all-in-one-jar</id>
            <phase>package</phase>
            <goals>
              <goal>single</goal>
            </goals>
          </execution>
        </executions>
      </plugin>
    </plugins>
  </build>
</project><|MERGE_RESOLUTION|>--- conflicted
+++ resolved
@@ -25,13 +25,6 @@
       <groupId>org.apache.hadoop</groupId>
       <artifactId>hadoop-common</artifactId>
     </dependency>
-<<<<<<< HEAD
-    <dependency>
-      <groupId>org.apache.hadoop</groupId>
-      <artifactId>hadoop-mapreduce-client-core</artifactId>
-    </dependency>
-=======
->>>>>>> fc98f3af
   </dependencies>
 
   <build>
