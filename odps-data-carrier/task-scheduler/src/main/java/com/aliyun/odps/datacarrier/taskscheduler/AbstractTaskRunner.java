--- conflicted
+++ resolved
@@ -50,14 +50,9 @@
         sqlStatements.add(OdpsSqlUtils.getCreateTableStatement(task.tableMetaModel));
         return sqlStatements;
       case ODPS_ADD_PARTITION:
-<<<<<<< HEAD
-        OdpsSqlUtils.getAddPartitionStatement(task.tableMetaModel).forEach(s -> sb.append(s));
-        return sb.toString();
-=======
         sqlStatements.add(OdpsSqlUtils.getDropPartitionStatement(task.tableMetaModel));
         sqlStatements.add(OdpsSqlUtils.getAddPartitionStatement(task.tableMetaModel));
         return sqlStatements;
->>>>>>> fc98f3af
       case HIVE_LOAD_DATA:
         sqlStatements.add(HiveSqlUtils.getUdtfSql(task.tableMetaModel));
         return sqlStatements;
