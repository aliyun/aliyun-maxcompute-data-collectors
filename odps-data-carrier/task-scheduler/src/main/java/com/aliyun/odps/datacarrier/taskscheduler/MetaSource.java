/*
 * Licensed to the Apache Software Foundation (ASF) under one
 * or more contributor license agreements.  See the NOTICE file
 * distributed with this work for additional information
 * regarding copyright ownership.  The ASF licenses this file
 * to you under the Apache License, Version 2.0 (the
 * "License"); you may not use this file except in compliance
 * with the License.  You may obtain a copy of the License at
 *
 *     http://www.apache.org/licenses/LICENSE-2.0
 *
 * Unless required by applicable law or agreed to in writing,
 * software distributed under the License is distributed on an
 * "AS IS" BASIS, WITHOUT WARRANTIES OR CONDITIONS OF ANY
 * KIND, either express or implied.  See the License for the
 * specific language governing permissions and limitations
 * under the License.
 */

package com.aliyun.odps.datacarrier.taskscheduler;

import java.util.ArrayList;
import java.util.LinkedHashMap;
import java.util.List;
import java.util.Map;

public interface MetaSource {

  class TableMetaModel implements Cloneable {

    public String databaseName;
    public String odpsProjectName;
    public String tableName;
    public String odpsTableName;
    public String odpsTableStorage; // used for create external table, specify destination table storage, such as OSS
    public String comment;
    public Long size; // in Byte
    public String location;
    public String inputFormat;
    public String outputFormat;
    public String serDe;
    public Map<String, String> serDeProperties = new LinkedHashMap<>();
    public List<ColumnMetaModel> columns = new ArrayList<>();
    public List<ColumnMetaModel> partitionColumns = new ArrayList<>();
    public List<PartitionMetaModel> partitions = new ArrayList<>();

    // TODO: not table properties, move to migration config later
    public Integer lifeCycle;
    public Boolean ifNotExists = true;
    public Boolean dropIfExists = true;

    @Override
    public TableMetaModel clone() {
      TableMetaModel tableMetaModel = new TableMetaModel();
      tableMetaModel.databaseName = this.databaseName;
      tableMetaModel.odpsProjectName = this.odpsProjectName;
      tableMetaModel.tableName = this.tableName;
      tableMetaModel.odpsTableName = this.odpsTableName;
      tableMetaModel.odpsTableStorage = this.odpsTableStorage;
      tableMetaModel.comment = this.comment;
      tableMetaModel.size = this.size;
      tableMetaModel.location = this.location;
      tableMetaModel.inputFormat = this.inputFormat;
      tableMetaModel.outputFormat = this.outputFormat;
      tableMetaModel.serDeProperties = this.serDeProperties;
      tableMetaModel.columns = this.columns;
      tableMetaModel.partitionColumns = this.partitionColumns;
      tableMetaModel.lifeCycle = this.lifeCycle;
      tableMetaModel.ifNotExists = this.ifNotExists;
      tableMetaModel.dropIfExists = this.dropIfExists;
      tableMetaModel.partitions = partitions;
      return tableMetaModel;
    }
  }

  class ColumnMetaModel {

    public String columnName;
    public String odpsColumnName;
    public String type;
    public String odpsType;
    public String comment;
  }

  class PartitionMetaModel {

    public List<String> partitionValues = new ArrayList<>();
    public String location;
    public Integer createTime;
  }

<<<<<<< HEAD
  DataSource getDataSource();
=======
  /**
   * Check database existence
   *
   * @param databaseName Database name
   * @return True if the database exists, else false
   * @throws Exception
   */
  boolean hasDatabase(String databaseName) throws Exception;
>>>>>>> c7881bd0

  /**
   * Check table existence
   *
   * @param databaseName Database name
   * @param tableName    Table name
   * @return True if the table exists, else false
   * @throws Exception
   */
  boolean hasTable(String databaseName, String tableName) throws Exception;

  /**
   * Check partition existence
   * @param databaseName Database name
   * @param tableName Table name
   * @param partitionValues partition values
   * @return True if the partition exists, else false
   * @throws Exception
   */
  boolean hasPartition(String databaseName, String tableName, List<String> partitionValues)
      throws Exception;

  /**
   * Get database list
   *
   * @return List of database
   * @throws Exception
   */
  List<String> listDatabases() throws Exception;

  /**
   * Get table names in given database
   *
   * @param databaseName Database name
   * @return List of table names
   * @throws Exception
   */
  List<String> listTables(String databaseName) throws Exception;

  /**
   * Get partition list of specified table
   *
   * @param databaseName Database name
   * @param tableName    Table name
   * @return List of partition values of specified table
   * @throws Exception
   */
  List<List<String>> listPartitions(String databaseName,
                                    String tableName) throws Exception;

  /**
   * Get metadata of specified table
   *
   * @param databaseName Database name
   * @param tableName    Table name
   * @return Metadata of specified table
   * @throws Exception
   */
  TableMetaModel getTableMeta(String databaseName, String tableName) throws Exception;

  /**
   * Get metadata of specified table
   *
   * @param databaseName Database name
   * @param tableName    Table name
   * @return Metadata of specified table, partition metadata not included
   * @throws Exception
   */
  TableMetaModel getTableMetaWithoutPartitionMeta(String databaseName,
                                                  String tableName) throws Exception;

  /**
   * Get metadata of specified partition
   *
   * @param databaseName    Database name
   * @param tableName       Table name
   * @param partitionValues Partition values
   * @return Metadata of specified partition
   * @throws Exception
   */
  PartitionMetaModel getPartitionMeta(String databaseName,
                                      String tableName,
                                      List<String> partitionValues) throws Exception;

<<<<<<< HEAD
  List<String> listDatabases() throws Exception;

  void shutdown();

=======
  /**
   * Shutdown
   */
  void shutdown();
>>>>>>> c7881bd0
}<|MERGE_RESOLUTION|>--- conflicted
+++ resolved
@@ -89,9 +89,6 @@
     public Integer createTime;
   }
 
-<<<<<<< HEAD
-  DataSource getDataSource();
-=======
   /**
    * Check database existence
    *
@@ -100,7 +97,6 @@
    * @throws Exception
    */
   boolean hasDatabase(String databaseName) throws Exception;
->>>>>>> c7881bd0
 
   /**
    * Check table existence
@@ -185,15 +181,8 @@
                                       String tableName,
                                       List<String> partitionValues) throws Exception;
 
-<<<<<<< HEAD
-  List<String> listDatabases() throws Exception;
-
-  void shutdown();
-
-=======
   /**
    * Shutdown
    */
   void shutdown();
->>>>>>> c7881bd0
 }