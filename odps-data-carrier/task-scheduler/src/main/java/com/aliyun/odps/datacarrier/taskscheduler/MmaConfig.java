/*
 * Licensed to the Apache Software Foundation (ASF) under one
 * or more contributor license agreements.  See the NOTICE file
 * distributed with this work for additional information
 * regarding copyright ownership.  The ASF licenses this file
 * to you under the Apache License, Version 2.0 (the
 * "License"); you may not use this file except in compliance
 * with the License.  You may obtain a copy of the License at
 *
 *     http://www.apache.org/licenses/LICENSE-2.0
 *
 * Unless required by applicable law or agreed to in writing,
 * software distributed under the License is distributed on an
 * "AS IS" BASIS, WITHOUT WARRANTIES OR CONDITIONS OF ANY
 * KIND, either express or implied.  See the License for the
 * specific language governing permissions and limitations
 * under the License.
 */

package com.aliyun.odps.datacarrier.taskscheduler;

import java.util.LinkedList;
import java.util.List;
import java.util.Map;

// TODO: Split this class into several classes
import com.aliyun.odps.utils.StringUtils;
import org.apache.commons.collections.MapUtils;

public class MmaConfig {

  public interface Config {
    boolean validate();
  }

  public static class SQLSettingConfig {
    Map<String, String> ddlSettings;
    Map<String, String> migrationSettings;
    Map<String, String> verifySettings;

    public Map<String, String> getDDLSettings() {
      return ddlSettings == null ? MapUtils.EMPTY_MAP : ddlSettings;
    }

    public Map<String, String> getMigrationSettings() {
      return migrationSettings == null ? MapUtils.EMPTY_MAP : migrationSettings;
    }

    public Map<String, String> getVerifySettings() {
      return verifySettings == null ? MapUtils.EMPTY_MAP : verifySettings;
    }

    @Override
    public String toString() {
      final StringBuilder sb = new StringBuilder("{");
      sb.append("ddlSettings=").append(ddlSettings);
      sb.append(", migrationSettings=").append(migrationSettings);
      sb.append(", verifySettings=").append(verifySettings);
      sb.append('}');
      return sb.toString();
    }
  }

  public static class OssConfig implements Config {
    private String ossEndpoint;
    private String ossBucket;
    private String ossRoleArn;

    public OssConfig(String ossEndpoint, String ossBucket, String roleArn) {
      this.ossEndpoint = ossEndpoint;
      this.ossBucket = ossBucket;
      this.ossRoleArn = roleArn;
    }

    @Override
    public boolean validate() {
      // TODO: try to connect
      return (!StringUtils.isNullOrEmpty(ossEndpoint) &&
          !StringUtils.isNullOrEmpty(ossBucket) &&
          !StringUtils.isNullOrEmpty(ossRoleArn));
    }

    public String getOssEndpoint() {
      return ossEndpoint;
    }

    public String getOssBucket() {
      return ossBucket;
    }

    public String getOssRoleArn() {
      return ossRoleArn;
    }

    @Override
    public String toString() {
      final StringBuilder sb = new StringBuilder("OssDataSource {");
      sb.append("ossEndpoint='").append(ossEndpoint).append('\'');
      sb.append(", ossBucket='").append(ossBucket).append('\'');
      sb.append(", ossRoleArn='").append(ossRoleArn).append('\'');
      sb.append('}');
      return sb.toString();
    }
  }

  public static class HiveConfig implements Config {
    private String jdbcConnectionUrl;
    private String user;
    private String password;
    private String hmsThriftAddr;
    private String krbPrincipal;
    private String keyTab;
    private List<String> krbSystemProperties;
    private List<String> hiveJdbcExtraSettings;

    public HiveConfig(String jdbcConnectionUrl,
                      String user,
                      String password,
                      String hmsThriftAddr,
                      String krbPrincipal,
                      String keyTab,
                      List<String> krbSystemProperties,
                      List<String> hiveJdbcExtraSettings) {
      this.jdbcConnectionUrl = jdbcConnectionUrl;
      this.user = user;
      this.password = password;
      this.hmsThriftAddr = hmsThriftAddr;
      this.krbPrincipal = krbPrincipal;
      this.keyTab = keyTab;
      this.krbSystemProperties = krbSystemProperties;
      this.hiveJdbcExtraSettings = hiveJdbcExtraSettings;
    }

    @Override
    public boolean validate() {
      if (hiveJdbcExtraSettings != null) {
        for (String setting : hiveJdbcExtraSettings) {
          if (StringUtils.isNullOrEmpty(setting)) {
            return false;
          }
        }
      }
      return (!StringUtils.isNullOrEmpty(jdbcConnectionUrl) &&
              !StringUtils.isNullOrEmpty(hmsThriftAddr) &&
              user != null &&
              password != null);
    }

    public String getJdbcConnectionUrl() {
      return jdbcConnectionUrl;
    }

    public String getUser() {
      return user;
    }

    public String getPassword() {
      return password;
    }

    public String getHmsThriftAddr() {
      return hmsThriftAddr;
    }

    public String getKrbPrincipal() {
      return krbPrincipal;
    }

    public String getKeyTab() {
      return keyTab;
    }

    public List<String> getKrbSystemProperties() {
      return krbSystemProperties;
    }

    public List<String> getHiveJdbcExtraSettings() {
      return hiveJdbcExtraSettings;
    }

    @Override
    public String toString() {
      final StringBuilder sb = new StringBuilder("HiveConfig {");
      sb.append("hiveJdbcAddress='").append(jdbcConnectionUrl).append('\'');
      sb.append(", hmsThriftAddr='").append(hmsThriftAddr).append('\'');
      sb.append(", krbPrincipal='").append(krbPrincipal).append('\'');
      sb.append(", keyTab='").append(keyTab).append('\'');
      sb.append(", krbSystemProperties=").append(String.join(", ", krbSystemProperties));
      sb.append(", hiveJdbcExtraSettings=").append(String.join(",", hiveJdbcExtraSettings));
      sb.append('}');
      return sb.toString();
    }
  }

  public static class OdpsConfig implements Config {
    private String accessId;
    private String accessKey;
    private String endpoint;
    private String projectName;
    private String tunnelEndpoint;
    private Map<String, String> globalSettings;
    private SQLSettingConfig sourceTableSettings;
    private SQLSettingConfig destinationTableSettings;

    public OdpsConfig(String accessId,
                      String accessKey,
                      String endpoint,
                      String projectName,
                      String tunnelEndpoint) {
      this.accessId = accessId;
      this.accessKey = accessKey;
      this.endpoint = endpoint;
      this.projectName = projectName;
      this.tunnelEndpoint = tunnelEndpoint;
    }

    public String getAccessId() {
      return accessId;
    }

    public String getAccessKey() {
      return accessKey;
    }

    public String getEndpoint() {
      return endpoint;
    }

    public String getProjectName() {
      return projectName;
    }

    public String getTunnelEndpoint() {
      return tunnelEndpoint;
    }

    public Map<String, String> getGlobalSettings() {
      return globalSettings == null ? MapUtils.EMPTY_MAP : globalSettings;
    }

    public SQLSettingConfig getSourceTableSettings() {
      return sourceTableSettings == null ? new SQLSettingConfig() : sourceTableSettings;
    }

    public SQLSettingConfig getDestinationTableSettings() {
      return destinationTableSettings == null ? new SQLSettingConfig() : destinationTableSettings;
    }

    @Override
    public boolean validate() {
      return (!StringUtils.isNullOrEmpty(accessId) &&
              !StringUtils.isNullOrEmpty(accessKey) &&
              !StringUtils.isNullOrEmpty(endpoint) &&
              !StringUtils.isNullOrEmpty(projectName));
    }

    @Override
    public String toString() {
      final StringBuilder sb = new StringBuilder("OdpsConfig {");
      sb.append("accessId='").append(accessId).append('\'');
      sb.append(", accessKey='").append(accessKey).append('\'');
      sb.append(", endpoint='").append(endpoint).append('\'');
      sb.append(", projectName='").append(projectName).append('\'');
      sb.append(", tunnelEndpoint='").append(tunnelEndpoint).append('\'');
      sb.append(", globalSettings=").append(globalSettings);
      sb.append(", sourceTableSettings=").append(sourceTableSettings);
      sb.append(", destinationTableSettings=").append(destinationTableSettings);
      sb.append('}');
      return sb.toString();
    }
  }

  public static class ServiceMigrationConfig implements Config {
    private String destProjectName;

    public ServiceMigrationConfig (String destProjectName) {
      this.destProjectName = destProjectName;
    }

    public String getDestProjectName() {
      return destProjectName;
    }

    @Override
    public boolean validate() {
      return !StringUtils.isNullOrEmpty(destProjectName);
    }
  }

  public static class DatabaseMigrationConfig implements Config {
    private String sourceDatabaseName;
    private String destProjectName;
    private AdditionalTableConfig additionalTableConfig;

    public DatabaseMigrationConfig (String sourceDatabaseName,
                                    String destProjectName,
                                    AdditionalTableConfig additionalTableConfig) {
      this.sourceDatabaseName = sourceDatabaseName;
      this.destProjectName = destProjectName;
      this.additionalTableConfig = additionalTableConfig;
    }

    public String getSourceDatabaseName() {
      return sourceDatabaseName;
    }

    public String getDestProjectName() {
      return destProjectName;
    }

    public AdditionalTableConfig getAdditionalTableConfig() {
      return additionalTableConfig;
    }

    @Override
    public boolean validate() {
      return !StringUtils.isNullOrEmpty(sourceDatabaseName)
             && !StringUtils.isNullOrEmpty(destProjectName)
             && (additionalTableConfig == null || additionalTableConfig.validate());
    }
  }

  // used to backup odps managed table to external storage, such as OSS
  public static class DatabaseBackupConfig implements Config {
    private String sourceDatabaseName;
    private String destProjectName;
    private String destProjectStorage;
    private AdditionalTableConfig additionalTableConfig;

    public DatabaseBackupConfig(String sourceDatabaseName,
                                String destProjectName,
                                String destProjectStroage,
                                AdditionalTableConfig additionalTableConfig) {
      this.sourceDatabaseName = sourceDatabaseName;
      this.destProjectName = destProjectName;
      this.destProjectStorage = destProjectStroage;
      this.additionalTableConfig = additionalTableConfig;
    }

    public String getSourceDatabaseName() {
      return sourceDatabaseName;
    }

    public String getDestProjectName() {
      return destProjectName;
    }

    public String getDestProjectStorage() {
      return destProjectStorage;
    }

    public AdditionalTableConfig getAdditionalTableConfig() {
      return additionalTableConfig;
    }

    @Override
    public boolean validate() {
      return !StringUtils.isNullOrEmpty(sourceDatabaseName)
          && !StringUtils.isNullOrEmpty(destProjectName)
          && !StringUtils.isNullOrEmpty(destProjectStorage)
          && (additionalTableConfig == null || additionalTableConfig.validate());
    }
  }

  public static class TableMigrationConfig implements Config {
    private String sourceDatabaseName;
    private String sourceTableName;
    private String destProjectName;
    private String destTableName;
    private String destTableStorage;
    private List<List<String>> partitionValuesList;
    private AdditionalTableConfig additionalTableConfig;

    public TableMigrationConfig (String sourceDataBaseName,
                                 String sourceTableName,
                                 String destProjectName,
                                 String destTableName,
                                 AdditionalTableConfig additionalTableConfig) {
      this(sourceDataBaseName,
           sourceTableName,
           destProjectName,
           destTableName,
           null,
           null,
           additionalTableConfig);
    }

    public TableMigrationConfig (String sourceDataBaseName,
                                 String sourceTableName,
                                 String destProjectName,
                                 String destTableName,
                                 List<List<String>> partitionValuesList,
                                 AdditionalTableConfig additionalTableConfig) {
      this(sourceDataBaseName,
          sourceTableName,
          destProjectName, destTableName,
          null,
          partitionValuesList,
          additionalTableConfig);
    }

    public TableMigrationConfig (String sourceDatabaseName,
                                 String sourceTableName,
                                 String destProjectName,
                                 String destTableName,
                                 String destTableStorage,
                                 List<List<String>> partitionValuesList,
                                 AdditionalTableConfig additionalTableConfig) {
      this.sourceDatabaseName = sourceDatabaseName;
      this.sourceTableName = sourceTableName;
      this.destProjectName = destProjectName;
      this.destTableName = destTableName;
      this.destTableStorage = destTableStorage;
      this.partitionValuesList = partitionValuesList;
      this.additionalTableConfig = additionalTableConfig;
    }

    public String getSourceDataBaseName() {
      return sourceDatabaseName;
    }

    public String getSourceTableName() {
      return sourceTableName;
    }

    public String getDestProjectName() {
      return destProjectName;
    }

    public String getDestTableName() {
      return destTableName;
    }

    public String getDestTableStorage() {
      return destTableStorage;
    }

    public List<List<String>> getPartitionValuesList() {
      return partitionValuesList;
    }

    public AdditionalTableConfig getAdditionalTableConfig() {
      return additionalTableConfig;
    }

<<<<<<< HEAD
    public void setDestTableName(String destTableName) {
      this.destTableName = destTableName;
=======
    public void addPartitionValues(List<String> partitionValues) {
      if (partitionValuesList == null) {
        partitionValuesList = new LinkedList<>();
      }

      if (!partitionValuesList.contains(partitionValues)) {
        partitionValuesList.add(partitionValues);
      }
>>>>>>> c7881bd0
    }

    public void setAdditionalTableConfig(AdditionalTableConfig additionalTableConfig) {
      this.additionalTableConfig = additionalTableConfig;
    }

    public void apply(MetaSource.TableMetaModel tableMetaModel) {
      // TODO: use typeCustomizedConversion and columnNameCustomizedConversion
      tableMetaModel.odpsProjectName = destProjectName;
      tableMetaModel.odpsTableName = destTableName;
      tableMetaModel.odpsTableStorage = destTableStorage;
      // TODO: should not init a hive type transformer here, looking for better design
      TypeTransformer typeTransformer = new HiveTypeTransformer();

      for (MetaSource.ColumnMetaModel c : tableMetaModel.columns) {
        c.odpsColumnName = c.columnName;
        c.odpsType = typeTransformer.toOdpsTypeV2(c.type).getTransformedType();
      }

      for (MetaSource.ColumnMetaModel pc : tableMetaModel.partitionColumns) {
        pc.odpsColumnName = pc.columnName;
        pc.odpsType = typeTransformer.toOdpsTypeV2(pc.type).getTransformedType();
      }

      // TODO: make it a general config
      for (MetaSource.ColumnMetaModel pc : tableMetaModel.partitionColumns) {
        if ("DATE".equalsIgnoreCase(pc.type)) {
          pc.odpsType = "STRING";
        }
      }
    }

    public static TableMigrationConfig fromJson(String json) {
      return GsonUtils.getFullConfigGson().fromJson(json, TableMigrationConfig.class);
    }

    public static String toJson(TableMigrationConfig config) {
      return GsonUtils.getFullConfigGson().toJson(config);
    }

    @Override
    public boolean validate() {
      if (!(!StringUtils.isNullOrEmpty(sourceDatabaseName)
          && !StringUtils.isNullOrEmpty(destProjectName)
          // when backup all tables in this project to OSS, sourceTableName and destTableName will be empty
          && (StringUtils.isNullOrEmpty(sourceTableName) == StringUtils.isNullOrEmpty(destTableName))
          && (partitionValuesList == null || partitionValuesList.stream().noneMatch(List::isEmpty))
          && (additionalTableConfig == null || additionalTableConfig.validate()))) {
        return false;
      }
      if (StringUtils.isNullOrEmpty(sourceTableName) && StringUtils.isNullOrEmpty(destTableStorage)) {
        return false;
      }
      return true;
    }
  }

  public static class AdditionalTableConfig implements Config {
    //key: original data type, value: current data type.
    private Map<String, String> typeCustomizedConversion;
    //key: original column name, value: current column name.
    private Map<String, String> columnNameCustomizedConversion;
    private int partitionGroupSize;
    private int retryTimesLimit;

    public AdditionalTableConfig(Map<String, String> typeCustomizedConversion,
                                 Map<String, String> columnNameCustomizedConversion,
                                 int partitionGroupSize,
                                 int retryTimesLimit) {
      this.typeCustomizedConversion = typeCustomizedConversion;
      this.columnNameCustomizedConversion = columnNameCustomizedConversion;
      this.partitionGroupSize = partitionGroupSize;
      this.retryTimesLimit = retryTimesLimit;
    }

    public Map<String, String> getTypeCustomizedConversion() {
      return typeCustomizedConversion;
    }

    public Map<String, String> getColumnNameCustomizedConversion() {
      return columnNameCustomizedConversion;
    }

    public int getPartitionGroupSize() {
      return partitionGroupSize;
    }

    public int getRetryTimesLimit() {
      return retryTimesLimit;
    }

    @Override
    public boolean validate() {
      // TODO: validate arguments
      return true;
    }
  }
}<|MERGE_RESOLUTION|>--- conflicted
+++ resolved
@@ -290,6 +290,7 @@
   public static class DatabaseMigrationConfig implements Config {
     private String sourceDatabaseName;
     private String destProjectName;
+    private String destProjectStorage;
     private AdditionalTableConfig additionalTableConfig;
 
     public DatabaseMigrationConfig (String sourceDatabaseName,
@@ -297,6 +298,7 @@
                                     AdditionalTableConfig additionalTableConfig) {
       this.sourceDatabaseName = sourceDatabaseName;
       this.destProjectName = destProjectName;
+      this.destProjectStorage = null;
       this.additionalTableConfig = additionalTableConfig;
     }
 
@@ -306,6 +308,10 @@
 
     public String getDestProjectName() {
       return destProjectName;
+    }
+
+    public String getDestProjectStorage() {
+      return destProjectStorage;
     }
 
     public AdditionalTableConfig getAdditionalTableConfig() {
@@ -317,48 +323,6 @@
       return !StringUtils.isNullOrEmpty(sourceDatabaseName)
              && !StringUtils.isNullOrEmpty(destProjectName)
              && (additionalTableConfig == null || additionalTableConfig.validate());
-    }
-  }
-
-  // used to backup odps managed table to external storage, such as OSS
-  public static class DatabaseBackupConfig implements Config {
-    private String sourceDatabaseName;
-    private String destProjectName;
-    private String destProjectStorage;
-    private AdditionalTableConfig additionalTableConfig;
-
-    public DatabaseBackupConfig(String sourceDatabaseName,
-                                String destProjectName,
-                                String destProjectStroage,
-                                AdditionalTableConfig additionalTableConfig) {
-      this.sourceDatabaseName = sourceDatabaseName;
-      this.destProjectName = destProjectName;
-      this.destProjectStorage = destProjectStroage;
-      this.additionalTableConfig = additionalTableConfig;
-    }
-
-    public String getSourceDatabaseName() {
-      return sourceDatabaseName;
-    }
-
-    public String getDestProjectName() {
-      return destProjectName;
-    }
-
-    public String getDestProjectStorage() {
-      return destProjectStorage;
-    }
-
-    public AdditionalTableConfig getAdditionalTableConfig() {
-      return additionalTableConfig;
-    }
-
-    @Override
-    public boolean validate() {
-      return !StringUtils.isNullOrEmpty(sourceDatabaseName)
-          && !StringUtils.isNullOrEmpty(destProjectName)
-          && !StringUtils.isNullOrEmpty(destProjectStorage)
-          && (additionalTableConfig == null || additionalTableConfig.validate());
     }
   }
 
@@ -443,10 +407,6 @@
       return additionalTableConfig;
     }
 
-<<<<<<< HEAD
-    public void setDestTableName(String destTableName) {
-      this.destTableName = destTableName;
-=======
     public void addPartitionValues(List<String> partitionValues) {
       if (partitionValuesList == null) {
         partitionValuesList = new LinkedList<>();
@@ -455,7 +415,6 @@
       if (!partitionValuesList.contains(partitionValues)) {
         partitionValuesList.add(partitionValues);
       }
->>>>>>> c7881bd0
     }
 
     public void setAdditionalTableConfig(AdditionalTableConfig additionalTableConfig) {
