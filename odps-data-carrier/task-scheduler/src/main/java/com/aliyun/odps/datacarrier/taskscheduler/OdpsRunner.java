--- conflicted
+++ resolved
@@ -26,10 +26,6 @@
   private static final Logger LOG = LogManager.getLogger(OdpsRunner.class);
   private static final Logger RUNNER_LOG = LogManager.getLogger("RunnerLogger");
 
-<<<<<<< HEAD
-
-=======
->>>>>>> fc98f3af
   private static final long TOKEN_EXPIRE_INTERVAL = 7 * 24; // hours
   private static Odps odps;
 
